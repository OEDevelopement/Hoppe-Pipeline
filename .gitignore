--- conflicted
+++ resolved
@@ -1,15 +1,12 @@
-.env
-
-hoppe-env/
-hoppe-venv/
-
-__pycache__/
-
-data/
-logs/
-<<<<<<< HEAD
-export/
-=======
-
-Bericht/
->>>>>>> be089749
+.env
+
+hoppe-env/
+hoppe-venv/
+
+__pycache__/
+
+data/
+logs/
+export/
+
+Bericht/